--- conflicted
+++ resolved
@@ -337,18 +337,6 @@
                 let mut username = matches.get_one::<String>("google_username").map(|v| v.to_string());
                 let mut password = matches.get_one::<String>("google_password").map(|v| v.to_string());
 
-<<<<<<< HEAD
-                let ini_file =
-                    matches
-                        .value_of("ini")
-                        .map(|ini_file| match fs::canonicalize(ini_file) {
-                            Ok(ini_file) if Path::new(&ini_file).is_file() => ini_file,
-                            _ => {
-                                println!("{}\n\nSpecified ini is not a valid file", usage);
-                                std::process::exit(1);
-                            }
-                        });
-=======
                 let ini_file = matches.get_one::<String>("ini").map(|ini_file| {
                     match fs::canonicalize(ini_file) {
                         Ok(ini_file) if Path::new(&ini_file).is_file() => {
@@ -360,7 +348,6 @@
                         },
                     }
                 });
->>>>>>> 92945bc2
 
                 if username.is_none() || password.is_none() {
                     if let Ok(conf) = load_config(ini_file) {
